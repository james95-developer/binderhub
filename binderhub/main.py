--- conflicted
+++ resolved
@@ -17,11 +17,8 @@
     "git": "Git repo",
     "zenodo": "Zenodo",
     "figshare": "Figshare",
-<<<<<<< HEAD
-    "hydroshare": "Hydroshare"
-=======
+    "hydroshare": "Hydroshare",
     "dataverse": "Dataverse",
->>>>>>> 351d336e
 }
 
 
